/* This Source Code Form is subject to the terms of the Mozilla Public
 * License, v. 2.0. If a copy of the MPL was not distributed with this
 * file, You can obtain one at http://mozilla.org/MPL/2.0/. */

use compositing::resize_rate_limiter::ResizeRateLimiter;
use platform::{Application, Window};
use script::script_task::{LoadMsg, ScriptMsg, SendEventMsg};
use windowing::{ApplicationMethods, WindowMethods, WindowMouseEvent, WindowClickEvent};
use windowing::{WindowMouseDownEvent, WindowMouseUpEvent};

use gfx::compositor::RenderState;
use script::dom::event::{Event, ClickEvent, MouseDownEvent, MouseUpEvent};
use script::compositor_interface::{ReadyState, CompositorInterface};
use script::compositor_interface;

use azure::azure_hl::{DataSourceSurface, DrawTarget, SourceSurfaceMethods};
use core::cell::Cell;
use core::comm::{Chan, SharedChan, Port};
use core::num::Orderable;
use core::util;
use geom::matrix::identity;
use geom::point::Point2D;
use geom::size::Size2D;
use gfx::compositor::{Compositor, LayerBufferSet, RenderState};
use layers::layers::{ARGB32Format, BasicImageData, ContainerLayer, ContainerLayerKind, Format};
use layers::layers::{Image, ImageData, ImageLayer, ImageLayerKind, RGB24Format, WithDataFn};
use layers::rendergl;
use layers::scene::Scene;
use servo_util::{time, url};
use servo_util::time::profile;
use servo_util::time::ProfilerChan;

mod resize_rate_limiter;

/// The implementation of the layers-based compositor.
#[deriving(Clone)]
pub struct CompositorTask {
    /// A channel on which messages can be sent to the compositor.
    chan: SharedChan<Msg>,
}

impl CompositorInterface for CompositorTask {
    fn set_ready_state(&self, ready_state: ReadyState) {
        let msg = ChangeReadyState(ready_state);
        self.chan.send(msg);
    }
}

impl CompositorTask {
    /// Starts the compositor. Returns an interface that can be used to communicate with the
    /// compositor and a port which allows notification when the compositor shuts down.
    pub fn new(script_chan: SharedChan<ScriptMsg>, profiler_chan: ProfilerChan)
               -> (CompositorTask, Port<()>) {
        let script_chan = Cell(script_chan);
        let (shutdown_port, shutdown_chan) = stream();
        let shutdown_chan = Cell(shutdown_chan);

        let chan: Chan<Msg> = do on_osmain |port| {
            debug!("preparing to enter main loop");
            run_main_loop(port,
                          script_chan.take(),
                          shutdown_chan.take(),
                          profiler_chan.clone());
        };

        let task = CompositorTask {
            chan: SharedChan::new(chan),
        };
        (task, shutdown_port)
    }
}

/// Messages to the compositor.
pub enum Msg {
    /// Requests that the compositor shut down.
    Exit,
    /// Requests that the compositor paint the given layer buffer set for the given page size.
    Paint(LayerBufferSet, Size2D<uint>),
    /// Alerts the compositor to the current status of page loading.
    ChangeReadyState(ReadyState),
    /// Alerts the compositor to the current status of rendering.
    ChangeRenderState(RenderState),
}

/// Azure surface wrapping to work with the layers infrastructure.
struct AzureDrawTargetImageData {
    draw_target: DrawTarget,
    data_source_surface: DataSourceSurface,
    size: Size2D<uint>
}

impl ImageData for AzureDrawTargetImageData {
    fn size(&self) -> Size2D<uint> {
        self.size
    }
    fn stride(&self) -> uint {
        self.data_source_surface.stride() as uint
    }
    fn format(&self) -> Format {
        // FIXME: This is not always correct. We should query the Azure draw target for the format.
        ARGB32Format
    }
    fn with_data(&self, f: WithDataFn) {
        do self.data_source_surface.with_data |data| {
            f(data);
        }
    }
}

fn run_main_loop(port: Port<Msg>,
                 script_chan: SharedChan<ScriptMsg>,
                 shutdown_chan: Chan<()>,
                 profiler_chan: ProfilerChan) {
    let app: Application = ApplicationMethods::new();
    let window: @mut Window = WindowMethods::new(&app);
    let resize_rate_limiter = @mut ResizeRateLimiter(script_chan.clone());

    // Create an initial layer tree.
    //
    // TODO: There should be no initial layer tree until the renderer creates one from the display
    // list. This is only here because we don't have that logic in the renderer yet.
    let context = rendergl::init_render_context();
    let root_layer = @mut ContainerLayer();
    let original_layer_transform;
    {
        let image_data = @BasicImageData::new(Size2D(0, 0), 0, RGB24Format, ~[]);
        let image = @mut Image::new(image_data as @ImageData);
        let image_layer = @mut ImageLayer(image);
        original_layer_transform = image_layer.common.transform;
        image_layer.common.set_transform(original_layer_transform.scale(800.0, 600.0, 1.0));
        root_layer.add_child(ImageLayerKind(image_layer));
    }

    let scene = @mut Scene(ContainerLayerKind(root_layer), Size2D(800.0, 600.0), identity());
    let done = @mut false;

    // FIXME: This should not be a separate offset applied after the fact but rather should be
    // applied to the layers themselves on a per-layer basis. However, this won't work until scroll
    // positions are sent to content.
    let world_offset = @mut Point2D(0f32, 0f32);
    let page_size = @mut Size2D(0f32, 0f32);
    let window_size = @mut Size2D(800, 600);

    // Keeps track of the current zoom factor
    let world_zoom = @mut 1f32;

    let check_for_messages: @fn() = || {
        // Periodically check if the script task responded to our last resize event
        resize_rate_limiter.check_resize_response();
        // Handle messages
        while port.peek() {
            match port.recv() {
                Exit => *done = true,

                ChangeReadyState(ready_state) => window.set_ready_state(ready_state),
                ChangeRenderState(render_state) => window.set_render_state(render_state),

                Paint(new_layer_buffer_set, new_size) => {
                    debug!("osmain: received new frame");

                    *page_size = Size2D(new_size.width as f32, new_size.height as f32);

                    let mut new_layer_buffer_set = new_layer_buffer_set;

                    // Iterate over the children of the container layer.
                    let mut current_layer_child = root_layer.first_child;

                    // Replace the image layer data with the buffer data. Also compute the page
                    // size here.
                    let buffers = util::replace(&mut new_layer_buffer_set.buffers, ~[]);

                    for buffers.each |buffer| {
                        let width = buffer.rect.size.width as uint;
                        let height = buffer.rect.size.height as uint;

                        debug!("osmain: compositing buffer rect %?", &buffer.rect);

                        let image_data = @AzureDrawTargetImageData {
                            draw_target: buffer.draw_target.clone(),
                            data_source_surface: buffer.draw_target.snapshot().get_data_surface(),
                            size: Size2D(width, height)
                        };
                        let image = @mut Image::new(image_data as @ImageData);

                        // Find or create an image layer.
                        let image_layer;
                        current_layer_child = match current_layer_child {
                            None => {
                                debug!("osmain: adding new image layer");
                                image_layer = @mut ImageLayer(image);
                                root_layer.add_child(ImageLayerKind(image_layer));
                                None
                            }
                            Some(ImageLayerKind(existing_image_layer)) => {
                                image_layer = existing_image_layer;
                                image_layer.set_image(image);

                                // Move on to the next sibling.
                                do current_layer_child.get().with_common |common| {
                                    common.next_sibling
                                }
                            }
                            Some(_) => fail!(~"found unexpected layer kind"),
                        };

                        let origin = buffer.screen_pos.origin;
                        let origin = Point2D(origin.x as f32, origin.y as f32);

                        // Set the layer's transform.
                        let transform = original_layer_transform.translate(origin.x,
                                                                           origin.y,
                                                                           0.0);
                        let transform = transform.scale(width as f32, height as f32, 1.0);
                        image_layer.common.set_transform(transform)
                    }

                    // TODO: Recycle the old buffers; send them back to the renderer to reuse if
                    // it wishes.

                    window.set_needs_display()
                }
            }
        }
    };

    do window.set_composite_callback {
        do profile(time::CompositingCategory, profiler_chan.clone()) {
            debug!("compositor: compositing");
            // Adjust the layer dimensions as necessary to correspond to the size of the window.
            scene.size = window.size();

            // Render the scene.
            rendergl::render_scene(context, scene);
        }

        window.present();
    }

    // Hook the windowing system's resize callback up to the resize rate limiter.
    do window.set_resize_callback |width, height| {
        debug!("osmain: window resized to %ux%u", width, height);
        *window_size = Size2D(width, height);
        resize_rate_limiter.window_resized(width, height)
    }

    let script_chan_clone = script_chan.clone();

    // When the user enters a new URL, load it.
    do window.set_load_url_callback |url_string| {
        debug!("osmain: loading URL `%s`", url_string);
        script_chan_clone.send(LoadMsg(url::make_url(url_string.to_str(), None)))
    }

    let script_chan_clone = script_chan.clone();

    // When the user triggers a mouse event, perform appropriate hit testing
    do window.set_mouse_callback |window_mouse_event: WindowMouseEvent| {
        let event: Event;
        let world_mouse_point = |layer_mouse_point: Point2D<f32>| {
            layer_mouse_point + *world_offset
        };
        match window_mouse_event {
            WindowClickEvent(button, layer_mouse_point) => {
                event = ClickEvent(button, world_mouse_point(layer_mouse_point));
            }
            WindowMouseDownEvent(button, layer_mouse_point) => {
                event = MouseDownEvent(button, world_mouse_point(layer_mouse_point));
            }
            WindowMouseUpEvent(button, layer_mouse_point) => {
                event = MouseUpEvent(button, world_mouse_point(layer_mouse_point));
            }
        }
        script_chan_clone.send(SendEventMsg(event));
    }

    // When the user scrolls, move the layer around.
    do window.set_scroll_callback |delta| {
        // FIXME (Rust #2528): Can't use `-=`.
        let world_offset_copy = *world_offset;
        *world_offset = world_offset_copy - delta;

        // Clamp the world offset to the screen size.
        let max_x = (page_size.width * *world_zoom - window_size.width as f32).max(&0.0);
        world_offset.x = world_offset.x.clamp(&0.0, &max_x);
        let max_y = (page_size.height * *world_zoom - window_size.height as f32).max(&0.0);
        world_offset.y = world_offset.y.clamp(&0.0, &max_y);

        debug!("compositor: scrolled to %?", *world_offset);

        let mut scroll_transform = identity();

        scroll_transform = scroll_transform.translate(window_size.width as f32 / 2f32 * *world_zoom - world_offset.x,
                                                  window_size.height as f32 / 2f32 * *world_zoom - world_offset.y,
                                                  0.0);
        scroll_transform = scroll_transform.scale(*world_zoom, *world_zoom, 1f32);
        scroll_transform = scroll_transform.translate(window_size.width as f32 / -2f32,
                                                  window_size.height as f32 / -2f32,
                                                  0.0);

        root_layer.common.set_transform(scroll_transform);

        window.set_needs_display()
    }



    // When the user pinch-zooms, scale the layer
<<<<<<< HEAD
    do window.set_zoom_callback |delta| {
        let zoom_const = 0.01;
        let old_world_zoom = *world_zoom;

        // Determine zoom amount
        *world_zoom = (*world_zoom + delta.y * zoom_const).max(&1.0);            
=======
    do window.set_zoom_callback |magnification| {
        let old_world_zoom = *world_zoom;

        // Determine zoom amount
        *world_zoom = (*world_zoom * magnification).max(&1.0);            
>>>>>>> 96731e97

        // Update world offset
        let corner_to_center_x = world_offset.x + window_size.width as f32 / 2f32;
        let new_corner_to_center_x = corner_to_center_x * *world_zoom / old_world_zoom;
        world_offset.x = world_offset.x + new_corner_to_center_x - corner_to_center_x;

        let corner_to_center_y = world_offset.y + window_size.height as f32 / 2f32;
        let new_corner_to_center_y = corner_to_center_y * *world_zoom / old_world_zoom;
        world_offset.y = world_offset.y + new_corner_to_center_y - corner_to_center_y;        

        // Clamp to page bounds when zooming out
        let max_x = (page_size.width * *world_zoom - window_size.width as f32).max(&0.0);
        world_offset.x = world_offset.x.clamp(&0.0, &max_x);
        let max_y = (page_size.height * *world_zoom - window_size.height as f32).max(&0.0);
        world_offset.y = world_offset.y.clamp(&0.0, &max_y);


        // Apply transformations
        let mut zoom_transform = identity();
        zoom_transform = zoom_transform.translate(window_size.width as f32 / 2f32 * *world_zoom - world_offset.x,
                                                  window_size.height as f32 / 2f32 * *world_zoom - world_offset.y,
                                                  0.0);
        zoom_transform = zoom_transform.scale(*world_zoom, *world_zoom, 1f32);
        zoom_transform = zoom_transform.translate(window_size.width as f32 / -2f32,
                                                  window_size.height as f32 / -2f32,
                                                  0.0);
        root_layer.common.set_transform(zoom_transform);


        window.set_needs_display()
    }

    // Enter the main event loop.
    while !*done {
        // Check for new messages coming from the rendering task.
        check_for_messages();

        // Check for messages coming from the windowing system.
        window.check_loop();
    }

    shutdown_chan.send(())
}

/// Implementation of the abstract `Compositor` interface.
impl Compositor for CompositorTask {
    fn paint(&self, layer_buffer_set: LayerBufferSet, new_size: Size2D<uint>) {
        self.chan.send(Paint(layer_buffer_set, new_size))
    }
    fn set_render_state(&self, render_state: RenderState) {
        self.chan.send(ChangeRenderState(render_state))
    }
}

/// A function for spawning into the platform's main thread.
fn on_osmain<T: Owned>(f: ~fn(port: Port<T>)) -> Chan<T> {
    let (setup_port, setup_chan) = comm::stream();
    // FIXME: rust#6399
    let mut main_task = task::task();
    main_task.sched_mode(task::PlatformThread);
    do main_task.spawn {
        let (port, chan) = comm::stream();
        setup_chan.send(chan);
        f(port);
    }
    setup_port.recv()
}
<|MERGE_RESOLUTION|>--- conflicted
+++ resolved
@@ -305,20 +305,11 @@
 
 
     // When the user pinch-zooms, scale the layer
-<<<<<<< HEAD
-    do window.set_zoom_callback |delta| {
-        let zoom_const = 0.01;
-        let old_world_zoom = *world_zoom;
-
-        // Determine zoom amount
-        *world_zoom = (*world_zoom + delta.y * zoom_const).max(&1.0);            
-=======
     do window.set_zoom_callback |magnification| {
         let old_world_zoom = *world_zoom;
 
         // Determine zoom amount
         *world_zoom = (*world_zoom * magnification).max(&1.0);            
->>>>>>> 96731e97
 
         // Update world offset
         let corner_to_center_x = world_offset.x + window_size.width as f32 / 2f32;
