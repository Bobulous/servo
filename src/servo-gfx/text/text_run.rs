<<<<<<< HEAD
/* This Source Code Form is subject to the terms of the Mozilla Public
 * License, v. 2.0. If a copy of the MPL was not distributed with this
 * file, You can obtain one at http://mozilla.org/MPL/2.0/. */

use font_context::FontContext;
use geometry::Au;
use text::glyph::{BreakTypeNormal, GlyphStore};
use servo_gfx_font::{Font, FontDescriptor, RunMetrics};
use servo_util::range::Range;
=======
//! The text run abstraction. A text run is a word-wrapped line of text of the same font family,
/// style, and size.

use font::{Font, FontDescriptor, RunMetrics};
use font_context::FontContext;
use geometry::Au;
use text::glyph::{BreakTypeNormal, GlyphStore};
use util::range::Range;
>>>>>>> e6337025

/// A text run.
pub struct TextRun {
    text: ~str,
    font: @mut Font,
    glyphs: GlyphStore,
}

/// This is a hack until TextRuns are normally sendable, or we instead use ARC<TextRun> everywhere.
pub struct SendableTextRun {
    text: ~str,
    font: FontDescriptor,
    priv glyphs: GlyphStore,
}

impl SendableTextRun {
    pub fn deserialize(&self, fctx: @mut FontContext) -> TextRun {
        let font = match fctx.get_font_by_descriptor(&self.font) {
            Ok(f) => f,
            Err(_) => fail!(fmt!("Font descriptor deserialization failed! desc=%?", self.font))
        };

        TextRun {
            text: copy self.text,
            font: font,
            glyphs: copy self.glyphs
        }
    }
}

pub impl TextRun {
    fn new(font: @mut Font, text: ~str) -> TextRun {
        let mut glyph_store = GlyphStore::new(str::char_len(text));
        TextRun::compute_potential_breaks(text, &mut glyph_store);
        font.shape_text(text, &mut glyph_store);

        let run = TextRun {
            text: text,
            font: font,
            glyphs: glyph_store,
        };
        return run;
    }

    fn compute_potential_breaks(text: &str, glyphs: &mut GlyphStore) {
        // TODO(Issue #230): do a better job. See Gecko's LineBreaker.

        let mut byte_i = 0u;
        let mut char_j = 0u;
        let mut prev_is_whitespace = false;
        while byte_i < text.len() {
            let range = str::char_range_at(text, byte_i);
            let ch = range.ch;
            let next = range.next;
            // set char properties.
            match ch {
                ' '  => { glyphs.set_char_is_space(char_j); },
                '\t' => { glyphs.set_char_is_tab(char_j); },
                '\n' => { glyphs.set_char_is_newline(char_j); },
                _ => {}
            }

            // set line break opportunities at whitespace/non-whitespace boundaries.
            if prev_is_whitespace {
                match ch {
                    ' ' | '\t' | '\n' => {},
                    _ => {
                        glyphs.set_can_break_before(char_j, BreakTypeNormal);
                        prev_is_whitespace = false;
                    }
                }
            } else {
                match ch {
                    ' ' | '\t' | '\n' => {
                        glyphs.set_can_break_before(char_j, BreakTypeNormal);
                        prev_is_whitespace = true;
                    },
                    _ => { }
                }
            }

            byte_i = next;
            char_j += 1;
        }
    }

    pub fn serialize(&self) -> SendableTextRun {
        SendableTextRun {
            text: copy self.text,
            font: self.font.get_descriptor(),
            glyphs: copy self.glyphs,
        }
    }

    fn char_len(&self) -> uint { self.glyphs.entry_buffer.len() }
    fn glyphs(&self) -> &'self GlyphStore { &self.glyphs }

    fn range_is_trimmable_whitespace(&self, range: &Range) -> bool {
        for range.eachi |i| {
            if  !self.glyphs.char_is_space(i) &&
                !self.glyphs.char_is_tab(i)   &&
                !self.glyphs.char_is_newline(i) { return false; }
        }
        return true;
    }

    fn metrics_for_range(&self, range: &Range) -> RunMetrics {
        self.font.measure_text(self, range)
    }

    fn min_width_for_range(&self, range: &Range) -> Au {
        let mut max_piece_width = Au(0);
        debug!("iterating outer range %?", range);
        for self.iter_indivisible_pieces_for_range(range) |piece_range| {
            debug!("iterated on %?", piece_range);
            let metrics = self.font.measure_text(self, piece_range);
            max_piece_width = Au::max(max_piece_width, metrics.advance_width);
        }
        return max_piece_width;
    }

    fn iter_natural_lines_for_range(&self, range: &Range, f: &fn(&Range) -> bool) {
        let mut clump = Range::new(range.begin(), 0);
        let mut in_clump = false;

        // clump non-linebreaks of nonzero length
        for range.eachi |i| {
            match (self.glyphs.char_is_newline(i), in_clump) {
                (false, true)  => { clump.extend_by(1); }
                (false, false) => { in_clump = true; clump.reset(i, 1); }
                (true, false) => { /* chomp whitespace */ }
                (true, true)  => {
                    in_clump = false;
                    // don't include the linebreak character itself in the clump.
                    if !f(&clump) { break }
                }
            }
        }
        
        // flush any remaining chars as a line
        if in_clump {
            clump.extend_to(range.end());
            f(&clump);
        }
    }

    fn iter_indivisible_pieces_for_range(&self, range: &Range, f: &fn(&Range) -> bool) {
        let mut clump = Range::new(range.begin(), 0);

        loop {
            // extend clump to non-break-before characters.
            while clump.end() < range.end() 
                && self.glyphs.can_break_before(clump.end()) != BreakTypeNormal {

                clump.extend_by(1);
            }

            // now clump.end() is break-before or range.end()
            if !f(&clump) || clump.end() == range.end() { break; }

            // now clump includes one break-before character, or starts from range.end()
            let end = clump.end(); // FIXME: borrow checker workaround
            clump.reset(end, 1);
        }
    }
}<|MERGE_RESOLUTION|>--- conflicted
+++ resolved
@@ -1,4 +1,3 @@
-<<<<<<< HEAD
 /* This Source Code Form is subject to the terms of the Mozilla Public
  * License, v. 2.0. If a copy of the MPL was not distributed with this
  * file, You can obtain one at http://mozilla.org/MPL/2.0/. */
@@ -6,18 +5,8 @@
 use font_context::FontContext;
 use geometry::Au;
 use text::glyph::{BreakTypeNormal, GlyphStore};
-use servo_gfx_font::{Font, FontDescriptor, RunMetrics};
+use font::{Font, FontDescriptor, RunMetrics};
 use servo_util::range::Range;
-=======
-//! The text run abstraction. A text run is a word-wrapped line of text of the same font family,
-/// style, and size.
-
-use font::{Font, FontDescriptor, RunMetrics};
-use font_context::FontContext;
-use geometry::Au;
-use text::glyph::{BreakTypeNormal, GlyphStore};
-use util::range::Range;
->>>>>>> e6337025
 
 /// A text run.
 pub struct TextRun {
