--- conflicted
+++ resolved
@@ -112,12 +112,8 @@
 synstructure = "0.13"
 thin-vec = "0.2.13"
 time = "0.1.41"
-<<<<<<< HEAD
 time_03 = { package = "time", version = "0.3 ", features = ["std", "local-offset"] }
-to_shmem = { git = "https://github.com/servo/stylo", branch = "2024-04-16" }
-=======
 to_shmem = { git = "https://github.com/servo/stylo", branch = "2024-05-15" }
->>>>>>> 42061cca
 tokio = "1"
 tokio-rustls = "0.24"
 tungstenite = "0.20"
